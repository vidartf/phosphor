{
  "name": "@phosphor/example-datagrid",
  "version": "0.1.8",
  "private": true,
  "scripts": {
    "build": "tsc && webpack",
    "clean": "rimraf build"
  },
  "dependencies": {
    "@phosphor/datagrid": "^0.1.7",
    "@phosphor/default-theme": "^0.1.1",
    "@phosphor/dragdrop": "^1.3.1",
    "@phosphor/widgets": "^1.7.0",
    "es6-promise": "^4.0.5"
  },
  "devDependencies": {
    "css-loader": "^0.26.1",
    "file-loader": "^0.11.1",
    "rimraf": "^2.5.2",
    "style-loader": "^0.13.1",
<<<<<<< HEAD
    "typescript": "~2.4.0",
=======
    "typescript": "~3.0.3",
>>>>>>> 68ad1e57
    "webpack": "^2.2.1"
  }
}<|MERGE_RESOLUTION|>--- conflicted
+++ resolved
@@ -18,11 +18,7 @@
     "file-loader": "^0.11.1",
     "rimraf": "^2.5.2",
     "style-loader": "^0.13.1",
-<<<<<<< HEAD
-    "typescript": "~2.4.0",
-=======
     "typescript": "~3.0.3",
->>>>>>> 68ad1e57
     "webpack": "^2.2.1"
   }
 }